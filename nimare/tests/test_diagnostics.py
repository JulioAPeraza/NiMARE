"""Tests for the nimare.diagnostics module."""
import os.path as op

import pytest
from nilearn.input_data import NiftiLabelsMasker

from nimare import diagnostics
from nimare.meta import cbma, ibma
from nimare.tests.utils import get_test_data_path


@pytest.mark.parametrize(
    "estimator,meta_type,n_samples,target_image",
    [
        (cbma.ALE, "cbma", "onesample", "z"),
        (cbma.MKDADensity, "cbma", "onesample", "z"),
        (cbma.KDA, "cbma", "onesample", "z"),
        (cbma.MKDAChi2, "cbma", "twosample", "z_desc-consistency"),
        (ibma.Fishers, "ibma", "onesample", "z"),
        (ibma.Stouffers, "ibma", "onesample", "z"),
        (ibma.WeightedLeastSquares, "ibma", "onesample", "z"),
        (ibma.DerSimonianLaird, "ibma", "onesample", "z"),
        (ibma.Hedges, "ibma", "onesample", "z"),
        # (ibma.SampleSizeBasedLikelihood, "ibma", "onesample", "z"),
        # (ibma.VarianceBasedLikelihood, "ibma", "onesample", "z"),
        # (ibma.PermutedOLS, "ibma", "onesample", "z"),
    ],
)
def test_jackknife_smoke(
    testdata_ibma,
    testdata_cbma_full,
    estimator,
    meta_type,
    n_samples,
    target_image,
):
    """Smoke test the Jackknife method."""
    meta = estimator()
    testdata = testdata_ibma if meta_type == "ibma" else testdata_cbma_full
    if n_samples == "twosample":
        res = meta.fit(testdata, testdata)
    else:
        res = meta.fit(testdata)

    jackknife = diagnostics.Jackknife(target_image=target_image, voxel_thresh=1.65)
    contribution_table, clusters_table, label_maps = jackknife.transform(res)

    if n_samples == "twosample":
        assert contribution_table is None
        assert not clusters_table.empty
        assert len(label_maps) > 0
    else:
<<<<<<< HEAD
        contribution_table, cluster_table, labeled_img = jackknife.transform(res)
        assert contribution_table.shape[0] == len(meta.inputs_["id"])
=======
        assert contribution_table.shape[0] == len(meta.inputs_["id"])
        assert clusters_table.shape[0] >= contribution_table.shape[1] - 1


def test_jackknife_with_zero_clusters(testdata_cbma_full):
    """Ensure that Jackknife will work with zero clusters."""
    meta = cbma.ALE()
    res = meta.fit(testdata_cbma_full)

    jackknife = diagnostics.Jackknife(target_image="z", voxel_thresh=10)
    contribution_table, clusters_table, label_maps = jackknife.transform(res)

    assert contribution_table is None
    assert clusters_table.empty
    assert not label_maps
>>>>>>> ad09e4fe


def test_jackknife_with_custom_masker_smoke(testdata_ibma):
    """Ensure that Jackknife will work with NiftiLabelsMaskers.

    CBMAs don't work with NiftiLabelsMaskers and VarianceBasedLikelihood takes ~1 minute,
    which is too long for a single test, so I'm just using SampleSizeBasedLikelihood.
    """
    atlas = op.join(get_test_data_path(), "test_pain_dataset", "atlas.nii.gz")
    masker = NiftiLabelsMasker(atlas)

    meta = ibma.SampleSizeBasedLikelihood(mask=masker)
    res = meta.fit(testdata_ibma)

    jackknife = diagnostics.Jackknife(target_image="z", voxel_thresh=0.5)
<<<<<<< HEAD
    contribution_table, cluster_table, labeled_img = jackknife.transform(res)
=======
    contribution_table, _, _ = jackknife.transform(res)
>>>>>>> ad09e4fe
    assert contribution_table.shape[0] == len(meta.inputs_["id"])

    # A Jackknife with a target_image that isn't present in the MetaResult raises a ValueError.
    with pytest.raises(ValueError):
        jackknife = diagnostics.Jackknife(target_image="doggy", voxel_thresh=0.5)
        jackknife.transform(res)


@pytest.mark.parametrize(
    "estimator,meta_type,n_samples,target_image",
    [
        (cbma.ALE, "cbma", "onesample", "z"),
        (cbma.MKDADensity, "cbma", "onesample", "z"),
        (cbma.KDA, "cbma", "onesample", "z"),
        (cbma.MKDAChi2, "cbma", "twosample", "z_desc-consistency"),
    ],
)
def test_focuscounter_smoke(
    testdata_ibma,
    testdata_cbma_full,
    estimator,
    meta_type,
    n_samples,
    target_image,
):
    """Smoke test the FocusCounter method."""
    meta = estimator()
    testdata = testdata_ibma if meta_type == "ibma" else testdata_cbma_full
    if n_samples == "twosample":
        res = meta.fit(testdata, testdata)
    else:
        res = meta.fit(testdata)

    counter = diagnostics.FocusCounter(target_image=target_image, voxel_thresh=1.65)
    contribution_table, clusters_table, label_maps = counter.transform(res)

    if n_samples == "twosample":
        assert contribution_table is None
        assert not clusters_table.empty
        assert len(label_maps) > 0
    else:
<<<<<<< HEAD
        contribution_table, cluster_table, labeled_img = counter.transform(res)
        assert contribution_table.shape[0] == len(meta.inputs_["id"])
=======
        assert contribution_table.shape[0] == len(meta.inputs_["id"])
        assert clusters_table.shape[0] >= contribution_table.shape[1] - 1
>>>>>>> ad09e4fe


def test_focusfilter(testdata_laird):
    """Ensure that the FocusFilter removes out-of-mask coordinates.

    The Laird dataset contains 16 foci outside of the MNI brain mask, which the filter should
    remove.
    """
    n_coordinates_all = testdata_laird.coordinates.shape[0]
    ffilter = diagnostics.FocusFilter()
    filtered_dset = ffilter.transform(testdata_laird)
    n_coordinates_filtered = filtered_dset.coordinates.shape[0]
    assert n_coordinates_all == 1117
    assert n_coordinates_filtered == 1101
    assert n_coordinates_filtered <= n_coordinates_all<|MERGE_RESOLUTION|>--- conflicted
+++ resolved
@@ -50,10 +50,6 @@
         assert not clusters_table.empty
         assert len(label_maps) > 0
     else:
-<<<<<<< HEAD
-        contribution_table, cluster_table, labeled_img = jackknife.transform(res)
-        assert contribution_table.shape[0] == len(meta.inputs_["id"])
-=======
         assert contribution_table.shape[0] == len(meta.inputs_["id"])
         assert clusters_table.shape[0] >= contribution_table.shape[1] - 1
 
@@ -69,7 +65,6 @@
     assert contribution_table is None
     assert clusters_table.empty
     assert not label_maps
->>>>>>> ad09e4fe
 
 
 def test_jackknife_with_custom_masker_smoke(testdata_ibma):
@@ -85,11 +80,7 @@
     res = meta.fit(testdata_ibma)
 
     jackknife = diagnostics.Jackknife(target_image="z", voxel_thresh=0.5)
-<<<<<<< HEAD
-    contribution_table, cluster_table, labeled_img = jackknife.transform(res)
-=======
     contribution_table, _, _ = jackknife.transform(res)
->>>>>>> ad09e4fe
     assert contribution_table.shape[0] == len(meta.inputs_["id"])
 
     # A Jackknife with a target_image that isn't present in the MetaResult raises a ValueError.
@@ -131,13 +122,8 @@
         assert not clusters_table.empty
         assert len(label_maps) > 0
     else:
-<<<<<<< HEAD
-        contribution_table, cluster_table, labeled_img = counter.transform(res)
-        assert contribution_table.shape[0] == len(meta.inputs_["id"])
-=======
         assert contribution_table.shape[0] == len(meta.inputs_["id"])
         assert clusters_table.shape[0] >= contribution_table.shape[1] - 1
->>>>>>> ad09e4fe
 
 
 def test_focusfilter(testdata_laird):
