--- conflicted
+++ resolved
@@ -189,13 +189,7 @@
         """
         return None
 
-<<<<<<< HEAD
-    def _collect_ma_maps(
-        self, coords_key="coordinates", maps_key="ma_maps", fname_idx=0, return_type="array"
-    ):
-=======
     def _collect_ma_maps(self, coords_key="coordinates", maps_key="ma_maps"):
->>>>>>> ceaebc3f
         """Collect modeled activation maps from Estimator inputs.
 
         Parameters
