--- conflicted
+++ resolved
@@ -45,11 +45,7 @@
     joblib  # parallelization
     matplotlib>=3.3  # this is for nilearn, which doesn't include it in its reqs
     nibabel>=3.0.0  # I/O of niftis
-<<<<<<< HEAD
-    nilearn>=0.9.0
-=======
     nilearn>=0.9.2
->>>>>>> ad09e4fe
     numba  # used by sparse
     numpy<1.24,>=1.18 # for compatibility with numba https://github.com/numba/numba/issues/8615
     pandas>=1.1.0
@@ -90,11 +86,7 @@
     indexed_gzip==1.4
     matplotlib==3.3.4
     nibabel==3.0
-<<<<<<< HEAD
-    nilearn==0.9.0
-=======
     nilearn==0.9.2
->>>>>>> ad09e4fe
     numpy==1.18
     pandas==1.1
     pymare==0.0.4rc2
